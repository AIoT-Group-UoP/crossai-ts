--- conflicted
+++ resolved
@@ -1,11 +1,6 @@
 import math
 import numpy as np
-<<<<<<< HEAD
-from math import log
-import math
-=======
 from ._statistical import rms_value
->>>>>>> 20e12323
 
 
 def dBFS(
@@ -27,34 +22,6 @@
     return ratio_to_db(rms / max_possible_amplitude(sample_width))
 
 
-<<<<<<< HEAD
-def rms_dbfs(arr: np.ndarray) -> float:
-    """Calculates the root mean square of an audio signal using math module.
-
-    Args:
-        arr: The input audio signal as a numpy.ndarray.
-
-    Returns:
-        float: The root mean square of the audio signal.
-    """
-    square = 0
-    mean = 0.0
-    root = 0.0
-
-    # Calculate square
-    n = len(arr)
-    for i in range(0, n):
-        square += (arr[i] ** 2)
-    # Calculate Mean
-    mean = (square / (float)(n))
-    # Calculate Root
-    root = math.sqrt(mean)
-
-    return root
-
-
-=======
->>>>>>> 20e12323
 def max_possible_amplitude(
         sample_width: int
 ) -> float:
