--- conflicted
+++ resolved
@@ -572,7 +572,6 @@
         amin: float = 1e-10,
         top_db: Optional[float] = 80.0,
 ) -> Union[np.floating[Any], np.ndarray]:
-
     # The functionality in this implementation are basically derived from
     # librosa v0.10.1:
     # https://github.com/librosa/librosa/blob/main/librosa/core/spectrum.py
@@ -610,63 +609,11 @@
     return log_spec
 
 
-<<<<<<< HEAD
-def db_to_power(S_db: np.ndarray, *, ref: float = 1.0) -> np.ndarray:
-=======
-def power_to_db(
-    S: np.ndarray,
-    *,
-    ref: Union[float, Callable] = 1.0,
-    amin: float = 1e-10,
-    top_db: Optional[float] = 80.0,
-) -> np.ndarray:
-    # The functionality in this implementation is basically derived from
-    # librosa v0.10.1:
-    # https://github.com/librosa/librosa/blob/main/librosa/core/spectrum.py
-    """Convert a power spectrogram (amplitude squared) to decibel (dB) units
-
-    This computes the scaling ``10 * log10(S / ref)`` in a numerically
-    stable way.
-    """
-    S = np.asarray(S)
-
-    if amin <= 0:
-        raise ValueError("amin must be strictly positive")
-
-    if np.issubdtype(S.dtype, np.complexfloating):
-        warnings.warn(
-            "power_to_db was called on complex input so phase "
-            "information will be discarded. To suppress this warning, "
-            "call power_to_db(np.abs(D)**2) instead.",
-            stacklevel=2,
-        )
-        magnitude = np.abs(S)
-    else:
-        magnitude = S
-
-    if callable(ref):
-        # User supplied a function to calculate reference power
-        ref_value = ref(magnitude)
-    else:
-        ref_value = np.abs(ref)
-
-    log_spec: np.ndarray = 10.0 * np.log10(np.maximum(amin, magnitude))
-    log_spec -= 10.0 * np.log10(np.maximum(amin, ref_value))
-
-    if top_db is not None:
-        if top_db < 0:
-            raise ValueError("top_db must be non-negative")
-        log_spec = np.maximum(log_spec, log_spec.max() - top_db)
-
-    return log_spec
-
-
 def db_to_power(
     S_db: np.ndarray,
     *,
     ref: float = 1.0
 ) -> np.ndarray:
->>>>>>> 20e12323
     # The functionality in this implementation is basically derived from
     # librosa v0.10.1:
     # https://github.com/librosa/librosa/blob/main/librosa/core/spectrum.py
