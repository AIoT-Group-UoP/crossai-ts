from ._audio import audio_loader
<<<<<<< HEAD
from ._csv_read import csv_loader
=======
from ._csv_read import csv_loader
from ._utils import load_yaml_config
>>>>>>> 5b67fde4
<|MERGE_RESOLUTION|>--- conflicted
+++ resolved
@@ -1,7 +1,3 @@
 from ._audio import audio_loader
-<<<<<<< HEAD
 from ._csv_read import csv_loader
-=======
-from ._csv_read import csv_loader
-from ._utils import load_yaml_config
->>>>>>> 5b67fde4
+from ._utils import load_yaml_config